"""Primary script to run to convert an entire session for of data using the NWBConverter."""

import datetime
import time
from pathlib import Path
from zoneinfo import ZoneInfo

from neuroconv.datainterfaces import SpikeGLXNIDQInterface
from neuroconv.utils import dict_deep_update, load_dict_from_file
from pynwb import read_nwb

from ibl_widefield_to_nwb.widefield2025 import WidefieldRawNWBConverter
from ibl_widefield_to_nwb.widefield2025.datainterfaces import WidefieldImagingInterface


def convert_raw_session(
    nwbfile_path: str | Path,
    raw_data_dir_path: str | Path,
    cache_dir_path: str | Path,
    nidq_data_dir_path: str | Path,
    processed_data_dir_path: str | Path,
    functional_wavelength_nm: int,
    isosbestic_wavelength_nm: int,
    force_cache: bool = False,
    stub_test: bool = False,
    append_on_disk_nwbfile: bool = False,
) -> Path:
    """
    Convert a single session of widefield raw imaging data to NWB format.

    Parameters
    ----------
    nwbfile_path: str or Path
        Path to the output NWB file.
    raw_data_dir_path: str or Path
        Path to the directory containing the raw widefield data for the session.
    cache_dir_path: str or Path
        Path to the directory for caching intermediate data.
    nidq_data_dir_path: str or Path
        Path to the directory containing NIDQ data.
    functional_wavelength_nm: int
        Wavelength (in nm) for the functional (calcium) imaging data.
    isosbestic_wavelength_nm: int
        Wavelength (in nm) for the isosbestic imaging data.
    force_cache: bool, default: False
        If True, force rebuilding of the cache even if it already exists.
    stub_test: bool, default: False
        If True, run a stub test (process a small subset of the data for testing purposes).
    append_on_disk_nwbfile: bool, default: False
        If True, append data to an existing on-disk NWB file instead of creating a new one.

    Returns
    -------
    Path
        Path to the generated NWB file.

    """
    from ibl_widefield_to_nwb.widefield2025.conversion import (
        build_frame_cache,
        validate_cache,
    )

    data_dir_path = Path(raw_data_dir_path)
    nwbfile_path = Path(nwbfile_path)
    nwbfile_path.parent.mkdir(parents=True, exist_ok=True)

    overwrite = False
    if nwbfile_path.exists() and not append_on_disk_nwbfile:
        overwrite = True

    # ========================================================================
    # STEP 1: Build Frame Cache
    # ========================================================================

    build_frame_cache(folder_path=data_dir_path, cache_folder_path=cache_dir_path, overwrite=force_cache)
    validate_cache(cache_folder_path=cache_dir_path)

    # ========================================================================
    # STEP 2: Define data interfaces and conversion options
    # ========================================================================

    data_interfaces = dict()
    conversion_options = dict()

    # Add Imaging
    functional_imaging_interface = WidefieldImagingInterface(
        folder_path=data_dir_path,
        cache_folder_path=cache_dir_path,
        excitation_wavelength_nm=functional_wavelength_nm,
    )
    data_interfaces.update(ImagingBlue=functional_imaging_interface)

    conversion_options.update(
        dict(
            ImagingBlue=dict(
                photon_series_type="OnePhotonSeries",
                photon_series_index=0,
                stub_test=stub_test,
                iterator_options=dict(
                    display_progress=True,
                    progress_bar_options=dict(desc="Writing raw imaging data for functional channel..."),
                ),
            )
        )
    )

    isosbestic_imaging_interface = WidefieldImagingInterface(
        folder_path=data_dir_path,
        cache_folder_path=cache_dir_path,
        excitation_wavelength_nm=isosbestic_wavelength_nm,
    )
    data_interfaces.update(ImagingViolet=isosbestic_imaging_interface)
    conversion_options.update(
        dict(
            ImagingViolet=dict(
                photon_series_type="OnePhotonSeries",
                photon_series_index=1,
                stub_test=stub_test,
                iterator_options=dict(
                    display_progress=True,
                    progress_bar_options=dict(desc="Writing raw imaging data for isosbestic channel..."),
                ),
            )
        )
    )

    # Add NIDQ
    nidq_interface = SpikeGLXNIDQInterface(
        folder_path=nidq_data_dir_path,
    )
    data_interfaces.update(NIDQ=nidq_interface)
    conversion_options.update(
        dict(
            NIDQ=dict(
                stub_test=stub_test,
            )
        )
    )

    # Add Behavior
    # source_data.update(dict(Behavior=dict()))
    # conversion_options.update(dict(Behavior=dict()))

    # ========================================================================
    # STEP 3: Create converter
    # ========================================================================

    converter = WidefieldRawNWBConverter(
        data_interfaces=data_interfaces,
        processed_data_folder_path=processed_data_dir_path,
    )

    # ========================================================================
    # STEP 4: Get metadata
    # ========================================================================

    # Add datetime to conversion
    metadata = converter.get_metadata()
    date = datetime.datetime(year=2020, month=1, day=1, tzinfo=ZoneInfo("US/Eastern"))
    metadata["NWBFile"]["session_start_time"] = date

    # Update default metadata with the editable in the corresponding yaml file
    editable_metadata_path = Path(__file__).parent.parent / "_metadata" / "widefield_general_metadata.yaml"
    editable_metadata = load_dict_from_file(editable_metadata_path)
    metadata = dict_deep_update(metadata, editable_metadata)

<<<<<<< HEAD
    # Update ophys metadata
    ophys_metadata_path = Path(__file__).parent.parent / "metadata" / "widefield_ophys_metadata.yaml"
    ophys_metadata = load_dict_from_file(ophys_metadata_path)
    metadata = dict_deep_update(metadata, ophys_metadata)

    # Pop Segmentation metadata ('DfOverF', 'Fluorescence', 'ImageSegmentation', 'SegmentationImages')
    ophys_metadata_to_pop = [
        "DfOverF",
        "Fluorescence",
        "ImageSegmentation",
        "SegmentationImages",
    ]
    for key in ophys_metadata_to_pop:
        if key in metadata["Ophys"]:
            metadata["Ophys"].pop(key)

    # Update nidq metadata with wiring info
    nidq_metadata_path = Path(__file__).parent.parent / "metadata" / "widefield_nidq_metadata.yaml"
    nidq_metadata = load_dict_from_file(nidq_metadata_path)
    metadata = dict_deep_update(metadata, nidq_metadata)

=======
>>>>>>> 2b035279
    metadata["Subject"]["subject_id"] = "a_subject_id"  # Modify here or in the yaml file

    # ========================================================================
    # STEP 5: Write NWB file to disk
    # ========================================================================

    print(f"Writing to NWB '{nwbfile_path}' ...")
    conversion_start = time.time()

    converter.run_conversion(
        metadata=metadata,
        nwbfile_path=nwbfile_path,
        conversion_options=conversion_options,
        append_on_disk_nwbfile=append_on_disk_nwbfile,
        overwrite=overwrite,
    )

    nwbfile = read_nwb(nwbfile_path)
    print(nwbfile.acquisition)

    conversion_time = time.time() - conversion_start

    # Calculate total size
    total_size_bytes = nwbfile_path.stat().st_size
    total_size_gb = total_size_bytes / (1024**3)

    print(f"Conversion completed in {int(conversion_time // 60)}:{conversion_time % 60:05.2f} (MM:SS.ss)")
    print(f"Total data ({nwbfile_path.name}) size: {total_size_gb:.2f} GB ({total_size_bytes:,} bytes)")

    return nwbfile_path<|MERGE_RESOLUTION|>--- conflicted
+++ resolved
@@ -164,7 +164,6 @@
     editable_metadata = load_dict_from_file(editable_metadata_path)
     metadata = dict_deep_update(metadata, editable_metadata)
 
-<<<<<<< HEAD
     # Update ophys metadata
     ophys_metadata_path = Path(__file__).parent.parent / "metadata" / "widefield_ophys_metadata.yaml"
     ophys_metadata = load_dict_from_file(ophys_metadata_path)
@@ -186,8 +185,6 @@
     nidq_metadata = load_dict_from_file(nidq_metadata_path)
     metadata = dict_deep_update(metadata, nidq_metadata)
 
-=======
->>>>>>> 2b035279
     metadata["Subject"]["subject_id"] = "a_subject_id"  # Modify here or in the yaml file
 
     # ========================================================================
