"""Primary script to run to convert an entire session for of data using the NWBConverter."""

import datetime
import time
from pathlib import Path
from zoneinfo import ZoneInfo

from neuroconv.datainterfaces import SpikeGLXNIDQInterface
from neuroconv.utils import dict_deep_update, load_dict_from_file
from pynwb import read_nwb

from ibl_widefield_to_nwb.widefield2025 import WidefieldRawNWBConverter
from ibl_widefield_to_nwb.widefield2025.datainterfaces import WidefieldImagingInterface


def convert_raw_session(
    nwbfile_path: str | Path,
    raw_data_dir_path: str | Path,
    cache_dir_path: str | Path,
    nidq_data_dir_path: str | Path,
    processed_data_dir_path: str | Path,
    functional_wavelength_nm: int,
    isosbestic_wavelength_nm: int,
    force_cache: bool = False,
    stub_test: bool = False,
    append_on_disk_nwbfile: bool = False,
) -> Path:
    """
    Convert a single session of widefield raw imaging data to NWB format.

    Parameters
    ----------
    nwbfile_path: str or Path
        Path to the output NWB file.
    raw_data_dir_path: str or Path
        Path to the directory containing the raw widefield data for the session.
    cache_dir_path: str or Path
        Path to the directory for caching intermediate data.
    nidq_data_dir_path: str or Path
        Path to the directory containing NIDQ data.
    functional_wavelength_nm: int
        Wavelength (in nm) for the functional (calcium) imaging data.
    isosbestic_wavelength_nm: int
        Wavelength (in nm) for the isosbestic imaging data.
    force_cache: bool, default: False
        If True, force rebuilding of the cache even if it already exists.
    stub_test: bool, default: False
        If True, run a stub test (process a small subset of the data for testing purposes).
    append_on_disk_nwbfile: bool, default: False
        If True, append data to an existing on-disk NWB file instead of creating a new one.

    Returns
    -------
    Path
        Path to the generated NWB file.

    """
    from ibl_widefield_to_nwb.widefield2025.conversion import (
        build_frame_cache,
        validate_cache,
    )

    data_dir_path = Path(raw_data_dir_path)
    nwbfile_path = Path(nwbfile_path)
    nwbfile_path.parent.mkdir(parents=True, exist_ok=True)

    overwrite = False
    if nwbfile_path.exists() and not append_on_disk_nwbfile:
        overwrite = True

    # ========================================================================
    # STEP 1: Build Frame Cache
    # ========================================================================

    build_frame_cache(folder_path=data_dir_path, cache_folder_path=cache_dir_path, overwrite=force_cache)
    validate_cache(cache_folder_path=cache_dir_path)

    # ========================================================================
    # STEP 2: Define data interfaces and conversion options
    # ========================================================================

    data_interfaces = dict()
    conversion_options = dict()

    # Add Imaging
    functional_imaging_interface = WidefieldImagingInterface(
        folder_path=data_dir_path,
        cache_folder_path=cache_dir_path,
        excitation_wavelength_nm=functional_wavelength_nm,
    )
    data_interfaces.update(ImagingBlue=functional_imaging_interface)

    conversion_options.update(
        dict(
            ImagingBlue=dict(
                photon_series_type="OnePhotonSeries",
                photon_series_index=0,
                stub_test=stub_test,
                iterator_options=dict(
                    display_progress=True,
                    progress_bar_options=dict(desc="Writing raw imaging data for functional channel..."),
                ),
            )
        )
    )

    isosbestic_imaging_interface = WidefieldImagingInterface(
        folder_path=data_dir_path,
        cache_folder_path=cache_dir_path,
        excitation_wavelength_nm=isosbestic_wavelength_nm,
    )
    data_interfaces.update(ImagingViolet=isosbestic_imaging_interface)
    conversion_options.update(
        dict(
            ImagingViolet=dict(
                photon_series_type="OnePhotonSeries",
                photon_series_index=1,
                stub_test=stub_test,
                iterator_options=dict(
                    display_progress=True,
                    progress_bar_options=dict(desc="Writing raw imaging data for isosbestic channel..."),
                ),
            )
        )
    )

    # Add NIDQ
    nidq_interface = SpikeGLXNIDQInterface(
        folder_path=nidq_data_dir_path,
    )
    data_interfaces.update(NIDQ=nidq_interface)
    conversion_options.update(
        dict(
            NIDQ=dict(
                stub_test=stub_test,
            )
        )
    )

    # Add Behavior
    # source_data.update(dict(Behavior=dict()))
    # conversion_options.update(dict(Behavior=dict()))

    # ========================================================================
    # STEP 3: Create converter
    # ========================================================================

    converter = WidefieldRawNWBConverter(
        data_interfaces=data_interfaces,
        processed_data_folder_path=processed_data_dir_path,
    )

    # ========================================================================
    # STEP 4: Get metadata
    # ========================================================================

    # Add datetime to conversion
    metadata = converter.get_metadata()
    date = datetime.datetime(year=2020, month=1, day=1, tzinfo=ZoneInfo("US/Eastern"))
    metadata["NWBFile"]["session_start_time"] = date

    # Update default metadata with the editable in the corresponding yaml file
    editable_metadata_path = Path(__file__).parent.parent / "metadata" / "widefield_general_metadata.yaml"
    editable_metadata = load_dict_from_file(editable_metadata_path)
    metadata = dict_deep_update(metadata, editable_metadata)

    # Update ophys metadata
    ophys_metadata_path = Path(__file__).parent.parent / "metadata" / "widefield_ophys_metadata.yaml"
    ophys_metadata = load_dict_from_file(ophys_metadata_path)
    metadata = dict_deep_update(metadata, ophys_metadata)

<<<<<<< HEAD
    # Update nidq metadata with wiring info
    nidq_metadata_path = Path(__file__).parent.parent / "metadata" / "widefield_nidq_metadata.yaml"
    nidq_metadata = load_dict_from_file(nidq_metadata_path)
    metadata = dict_deep_update(metadata, nidq_metadata)
=======
    # Pop Segmentation metadata ('DfOverF', 'Fluorescence', 'ImageSegmentation', 'SegmentationImages')
    ophys_metadata_to_pop = [
        "DfOverF",
        "Fluorescence",
        "ImageSegmentation",
        "SegmentationImages",
    ]
    for key in ophys_metadata_to_pop:
        if key in metadata["Ophys"]:
            metadata["Ophys"].pop(key)
>>>>>>> c07b8332

    metadata["Subject"]["subject_id"] = "a_subject_id"  # Modify here or in the yaml file

    # ========================================================================
    # STEP 5: Write NWB file to disk
    # ========================================================================

    print(f"Writing to NWB '{nwbfile_path}' ...")
    conversion_start = time.time()

    converter.run_conversion(
        metadata=metadata,
        nwbfile_path=nwbfile_path,
        conversion_options=conversion_options,
        append_on_disk_nwbfile=append_on_disk_nwbfile,
        overwrite=overwrite,
    )

    nwbfile = read_nwb(nwbfile_path)
    print(nwbfile.acquisition)

    conversion_time = time.time() - conversion_start

    # Calculate total size
    total_size_bytes = nwbfile_path.stat().st_size
    total_size_gb = total_size_bytes / (1024**3)

    print(f"Conversion completed in {int(conversion_time // 60)}:{conversion_time % 60:05.2f} (MM:SS.ss)")
    print(f"Total data ({nwbfile_path.name}) size: {total_size_gb:.2f} GB ({total_size_bytes:,} bytes)")

    return nwbfile_path<|MERGE_RESOLUTION|>--- conflicted
+++ resolved
@@ -169,12 +169,6 @@
     ophys_metadata = load_dict_from_file(ophys_metadata_path)
     metadata = dict_deep_update(metadata, ophys_metadata)
 
-<<<<<<< HEAD
-    # Update nidq metadata with wiring info
-    nidq_metadata_path = Path(__file__).parent.parent / "metadata" / "widefield_nidq_metadata.yaml"
-    nidq_metadata = load_dict_from_file(nidq_metadata_path)
-    metadata = dict_deep_update(metadata, nidq_metadata)
-=======
     # Pop Segmentation metadata ('DfOverF', 'Fluorescence', 'ImageSegmentation', 'SegmentationImages')
     ophys_metadata_to_pop = [
         "DfOverF",
@@ -185,7 +179,11 @@
     for key in ophys_metadata_to_pop:
         if key in metadata["Ophys"]:
             metadata["Ophys"].pop(key)
->>>>>>> c07b8332
+
+    # Update nidq metadata with wiring info
+    nidq_metadata_path = Path(__file__).parent.parent / "metadata" / "widefield_nidq_metadata.yaml"
+    nidq_metadata = load_dict_from_file(nidq_metadata_path)
+    metadata = dict_deep_update(metadata, nidq_metadata)
 
     metadata["Subject"]["subject_id"] = "a_subject_id"  # Modify here or in the yaml file
 
