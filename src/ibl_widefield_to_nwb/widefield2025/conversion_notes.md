--- conflicted
+++ resolved
@@ -36,7 +36,6 @@
 - Data shape written is (time, width, height); frames are converted to grayscale from the source RGB using OpenCV during read.
 - Native timestamps originate from the .camlog entries for the selected channel.
 
-<<<<<<< HEAD
 # NIDQ
 
 ## Expected input folder structure
@@ -80,11 +79,6 @@
 ```
 
 In this example, only the analog channel `AI0` (named "bpod") will be added to the NWB file as a `TimeSeries`.
-=======
-Array shapes and dtype
-- get_series returns an array shaped (time, height, width).
-- The dtype matches the underlying video frame dtype reported by the reader (`uint8`).
-- Frames are converted to grayscale via OpenCV (COLOR_RGB2GRAY) prior to writing.
 
 # Converting processed IBL widefield data to NWB format
 
@@ -139,5 +133,4 @@
 5) Ophys/SegmentationImages
 - For each channel, the following images are written under the PlaneSegmentation key for that channel:
   - `mean_calcium` or `mean_isosbestic` from widefieldChannels.frameAverage
-  - image masks from widefieldU.images... are written as binary/float masks per ROI.
->>>>>>> c07b8332
+  - image masks from widefieldU.images... are written as binary/float masks per ROI.