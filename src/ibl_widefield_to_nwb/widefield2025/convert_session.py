--- conflicted
+++ resolved
@@ -2,28 +2,21 @@
 
 from pathlib import Path
 
-<<<<<<< HEAD
-from ibl_widefield_to_nwb.widefield2025.conversion import convert_raw_session
-=======
-from ibl_widefield_to_nwb.widefield2025.conversion import convert_processed_session
->>>>>>> fc1631fe
+from ibl_widefield_to_nwb.widefield2025.conversion import (
+    convert_processed_session,
+    convert_raw_session,
+)
 
 
 def session_to_nwb(
     nwbfile_path: str | Path,
-<<<<<<< HEAD
     raw_data_dir_path: str | Path,
     cache_dir_path: str | Path,
-=======
->>>>>>> fc1631fe
     processed_data_dir_path: str | Path,
     functional_wavelength_nm: int,
     isosbestic_wavelength_nm: int,
     mode: str = "raw",
-<<<<<<< HEAD
     force_cache: bool = False,
-=======
->>>>>>> fc1631fe
     stub_test: bool = False,
     append_on_disk_nwbfile: bool = False,
 ):
@@ -34,26 +27,20 @@
     ----------
     nwbfile_path: str or Path
         Path to the output NWB file.
-<<<<<<< HEAD
     raw_data_dir_path: str or Path
         Path to the directory containing the raw widefield data for the session.
     cache_dir_path: str or Path
         Path to the directory for caching intermediate data.
-=======
->>>>>>> fc1631fe
     processed_data_dir_path: str or Path
         Path to the directory containing processed data.
     functional_wavelength_nm: int
         Wavelength (in nm) for the functional imaging data.
     isosbestic_wavelength_nm: int
         Wavelength (in nm) for the isosbestic imaging data.
-<<<<<<< HEAD
+    mode: str, default: "raw"
+        Mode of conversion. Options are "raw" or "processed".
     force_cache: bool, default: False
         If True, force rebuilding of the cache even if it already exists.
-=======
-    mode: str, default: "raw"
-        Mode of conversion. Options are "raw" or "processed".
->>>>>>> fc1631fe
     stub_test: bool, default: False
         If True, run a stub test (process a small subset of the data for testing purposes).
     append_on_disk_nwbfile: bool, default: False
@@ -62,7 +49,6 @@
     """
 
     match mode:
-<<<<<<< HEAD
         case "raw":
             nwbfile_path = convert_raw_session(
                 nwbfile_path=nwbfile_path,
@@ -72,14 +58,15 @@
                 functional_wavelength_nm=functional_wavelength_nm,
                 isosbestic_wavelength_nm=isosbestic_wavelength_nm,
                 force_cache=force_cache,
-=======
+                stub_test=stub_test,
+                append_on_disk_nwbfile=append_on_disk_nwbfile,
+            )
         case "processed":
             nwbfile_path = convert_processed_session(
                 nwbfile_path=nwbfile_path,
                 processed_data_dir_path=processed_data_dir_path,
                 functional_wavelength_nm=functional_wavelength_nm,
                 isosbestic_wavelength_nm=isosbestic_wavelength_nm,
->>>>>>> fc1631fe
                 stub_test=stub_test,
                 append_on_disk_nwbfile=append_on_disk_nwbfile,
             )
@@ -89,21 +76,12 @@
 
     # Parameters for conversion
     data_dir_path = Path("/Volumes/T9/data/IBL/zadorlab/Subjects/CSK-im-011/2021-07-13/001")
-<<<<<<< HEAD
     raw_data_dir_path = data_dir_path / "raw_widefield_data"
     cache_dir_path = raw_data_dir_path / "wf_cache"
     processed_data_dir_path = data_dir_path / "alf/widefield"
 
     output_dir_path = Path("/Volumes/T9/data/IBL/nwbfiles")
-    nwbfile_path = output_dir_path / "/Volumes/T9/data/IBL/nwbfiles/84565bbe-fd4c-4bdb-af55-968d46a4c424-behav-raw2.nwb"
-=======
-    processed_data_dir_path = data_dir_path / "alf/widefield"
-
-    output_dir_path = Path("/Volumes/T9/data/IBL/nwbfiles")
-    nwbfile_path = (
-        output_dir_path / "/Volumes/T9/data/IBL/nwbfiles/84565bbe-fd4c-4bdb-af55-968d46a4c424-behav-processed.nwb"
-    )
->>>>>>> fc1631fe
+    nwbfile_path = output_dir_path / "84565bbe-fd4c-4bdb-af55-968d46a4c424-behav-raw2.nwb"
     append_on_disk_nwbfile = True  # Set to True to append to an existing NWB file
 
     functional_wavelength_nm = 470  # The wavelength for functional imaging (e.g. 470 nm)
@@ -111,15 +89,10 @@
 
     stub_test = False  # Set to True for quick testing with limited data
     session_to_nwb(
-<<<<<<< HEAD
         mode="raw",
         nwbfile_path=nwbfile_path,
         raw_data_dir_path=raw_data_dir_path,
         cache_dir_path=cache_dir_path,
-=======
-        mode="processed",
-        nwbfile_path=nwbfile_path,
->>>>>>> fc1631fe
         processed_data_dir_path=processed_data_dir_path,
         functional_wavelength_nm=functional_wavelength_nm,
         isosbestic_wavelength_nm=isosbestic_wavelength_nm,
