--- conflicted
+++ resolved
@@ -86,18 +86,13 @@
     processed_data_dir_path = data_dir_path / "alf/widefield"
 
     output_dir_path = Path("/Volumes/T9/data/IBL/nwbfiles")
-<<<<<<< HEAD
-    nwbfile_path = output_dir_path / "/Volumes/T9/data/IBL/nwbfiles/84565bbe-fd4c-4bdb-af55-968d46a4c424-raw-nidq.nwb"
+    nwbfile_path = output_dir_path / "84565bbe-fd4c-4bdb-af55-968d46a4c424-nidq-aftermerge.nwb"
     append_on_disk_nwbfile = False  # Set to True to append to an existing NWB file
-=======
-    nwbfile_path = output_dir_path / "84565bbe-fd4c-4bdb-af55-968d46a4c424-behav-raw2.nwb"
-    append_on_disk_nwbfile = True  # Set to True to append to an existing NWB file
->>>>>>> c07b8332
 
     functional_wavelength_nm = 470  # The wavelength for functional imaging (e.g. 470 nm)
     isosbestic_wavelength_nm = 405  # The wavelength for isosbestic imaging (e.g. 405 nm)
 
-    stub_test = False  # Set to True for quick testing with limited data
+    stub_test = True  # Set to True for quick testing with limited data
     session_to_nwb(
         mode="raw",
         nwbfile_path=nwbfile_path,
