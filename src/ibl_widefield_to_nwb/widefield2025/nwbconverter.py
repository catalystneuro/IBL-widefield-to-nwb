--- conflicted
+++ resolved
@@ -1,14 +1,10 @@
 """Primary NWBConverter class for this dataset."""
 
-<<<<<<< HEAD
 import json
 from pathlib import Path
 from warnings import warn
 
-from neuroconv import BaseDataInterface, ConverterPipe
-=======
 from neuroconv import BaseDataInterface, ConverterPipe, NWBConverter
->>>>>>> c07b8332
 from pydantic import DirectoryPath
 from pynwb import NWBFile
 
