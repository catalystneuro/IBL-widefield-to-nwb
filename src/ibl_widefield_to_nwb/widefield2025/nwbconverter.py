--- conflicted
+++ resolved
@@ -1,20 +1,24 @@
 """Primary NWBConverter class for this dataset."""
 
-<<<<<<< HEAD
-from neuroconv import BaseDataInterface, ConverterPipe
+from neuroconv import BaseDataInterface, ConverterPipe, NWBConverter
 from pydantic import DirectoryPath
 
+from ibl_widefield_to_nwb.widefield2025.datainterfaces import (
+    WidefieldSegmentationInterface,
+)
 from ibl_widefield_to_nwb.widefield2025.utils import (
     _get_imaging_times_by_excitation_wavelength_nm,
 )
 
-=======
-from neuroconv import NWBConverter
 
-from ibl_widefield_to_nwb.widefield2025.datainterfaces import (
-    WidefieldSegmentationInterface,
-)
->>>>>>> fc1631fe
+class WidefieldProcessedNWBConverter(NWBConverter):
+    """Primary conversion class for Widefield processed data."""
+
+    data_interface_classes = dict(
+        SegmentationCalcium=WidefieldSegmentationInterface,
+        SegmentationIsosbestic=WidefieldSegmentationInterface,
+    )
+
 
 class WidefieldRawNWBConverter(ConverterPipe):
     """Primary conversion class for Widefield imaging data."""
@@ -39,7 +43,6 @@
         if "ImagingBlue" in self.data_interface_objects:
             functional_imaging_interface = self.data_interface_objects["ImagingBlue"]
 
-<<<<<<< HEAD
             functional_imaging_times = _get_imaging_times_by_excitation_wavelength_nm(
                 excitation_wavelength_nm=self.FUNCTIONAL_WAVELENGTH_NM,
                 aligned_times_file_path=self._aligned_times_file_path,
@@ -56,13 +59,4 @@
                 light_source_file_path=self._light_source_file_path,
                 light_source_properties_file_path=self._light_source_properties_file_path,
             )
-            isosbestic_imaging_interface.imaging_extractor.set_times(times=isosbestic_imaging_times)
-=======
-class WidefieldProcessedNWBConverter(NWBConverter):
-    """Primary conversion class for Widefield processed data."""
-
-    data_interface_classes = dict(
-        SegmentationCalcium=WidefieldSegmentationInterface,
-        SegmentationIsosbestic=WidefieldSegmentationInterface,
-    )
->>>>>>> fc1631fe
+            isosbestic_imaging_interface.imaging_extractor.set_times(times=isosbestic_imaging_times)